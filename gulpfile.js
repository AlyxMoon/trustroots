--- conflicted
+++ resolved
@@ -100,13 +100,8 @@
 // Watch files for changes
 gulp.task('watch', function watch(done) {
   if (process.env.NODE_ENV === 'production') {
-<<<<<<< HEAD
-    gulp.watch(defaultAssets.client.js, gulp.series('clean', 'build:scripts'));
-    // gulp.watch(defaultAssets.client.views, gulp.series('clean', 'build:scripts'));
-=======
     gulp.watch(defaultAssets.client.js, gulp.series('clean', 'angular-templatecache'));
-    gulp.watch(defaultAssets.client.views, gulp.series('clean', 'angular-templatecache'));
->>>>>>> 70ebf948
+    // gulp.watch(defaultAssets.client.views, gulp.series('clean', 'angular-templatecache'));
   }
   done();
 });
@@ -129,16 +124,6 @@
     });
 });
 
-<<<<<<< HEAD
-// JavaScript task
-gulp.task('build:scripts', gulp.series(
-  loadConfig,
-  // angularTemplateCache,
-  // angularUibTemplatecache
-));
-
-=======
->>>>>>> 70ebf948
 // Clean JS files -task
 gulp.task('clean', function clean() {
   return del(['public/dist/*.js']);
@@ -245,17 +230,6 @@
 
 // gulp.task('angular-templatecache', gulp.series(angularTemplateCache, angularUibTemplatecache));
 
-<<<<<<< HEAD
-// Build assets for development mode
-gulp.task('build:dev', gulp.series(
-  'env:dev',
-  // 'clean',
-  // angularUibTemplatecache,
-  'build:scripts'
-));
-
-=======
->>>>>>> 70ebf948
 // Build assets for production mode
 gulp.task('build:prod', gulp.series(
   'env:prod',

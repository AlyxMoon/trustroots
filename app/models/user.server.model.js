'use strict';

/**
 * Module dependencies.
 */
var mongoose = require('mongoose'),
    Schema = mongoose.Schema,
    crypto = require('crypto');

/**
 * A Validation function for local strategy properties
 */
var validateLocalStrategyProperty = function(property) {
  return ((this.provider !== 'local' && !this.updated) || property.length);
};

/**
 * A Validation function for local strategy password
 */
var validateLocalStrategyPassword = function(password) {
  return (this.provider !== 'local' || (password && password.length >= 8));
};

/**
 * A Validation function for username
 * - at least 3 characters
 * - only a-z0-9_-.
 * - contain at least one alphanumeric character
 * - not in list of illegal usernames
 * - no consecutive dots: "." ok, ".." nope
 * - not begin or end with "."
 */

var validateUsername = function(username) {
<<<<<<< HEAD
  var usernameRegex = /^[a-z0-9.\-_]{3,32}$/,
      dotsRegex = /^([^.]+\.?)$/,
      illegalUsernames = ['trustroots', 'trust', 'roots', 're', 're:', 'fwd', 'fwd:', 'reply', 'admin', 'administrator', 'user', 'profile', 'password', 'username', 'unknown', 'anonymous', 'home', 'signup', 'signin', 'edit', 'settings', 'password', 'username', 'user', ' demo', 'test'];
=======
  var usernameRegex = /^(?=.*[0-9a-z])[0-9a-z.\-_]{3,}$/,
      dotsRegex = /^[^.](?!.*(\.)\1).*[^.]$/,
      illegalUsernames = ['trustroots', 'trust', 'roots', 're', 're:', 'fwd', 'fwd:', 'reply', 'admin', 'administrator', 'user', 'password', 'username', 'unknown', 'anonymous', 'home', 'signup', 'signin', 'edit', 'settings', 'password', 'username', 'user', ' demo', 'test'];
>>>>>>> d2d14178
  return (this.provider !== 'local' || ( username &&
                                         usernameRegex.test(username) &&
                                       illegalUsernames.indexOf(username) < 0) &&
                                       dotsRegex.test(username) //strpos(username, '..') === false
                                     );
};

/**
 * User Schema
 */
var UserSchema = new Schema({
  firstName: {
    type: String,
    trim: true,
    default: '',
    validate: [validateLocalStrategyProperty, 'Please fill in your first name']
  },
  lastName: {
    type: String,
    trim: true,
    default: '',
    validate: [validateLocalStrategyProperty, 'Please fill in your last name']
  },
  /* This is (currently) generated in users.profile.server.controller.js */
  displayName: {
    type: String,
    trim: true
  },
  email: {
    type: String,
    trim: true,
    unique: true,
    lowercase: true,
    default: '',
    validate: [validateLocalStrategyProperty, 'Please enter your email'],
    match: [/.+\@.+\..+/, 'Please enter a valid email address']
  },
  /* New email is stored here until it is confirmed */
  emailTemporary: {
    type: String,
    trim: true,
    lowercase: true,
    default: '',
    match: [/.+\@.+\..+/, 'Please enter a valid email address']
  },
  tagline: {
    type: String,
    default: '',
    trim: true
  },
  description: {
    type: String,
    default: '',
    trim: true
  },
  birthdate: {
    type: Date
  },
  gender: {
    type: String,
    enum: ['','male','female','other'],
    default: ''
  },
  languages: {
    type: [{
      type: String
    }],
    default: []
  },
  locationLiving: {
    type: String
  },
  locationFrom: {
    type: String
  },
  // Lowercase enforced username
  username: {
    type: String,
    unique: true,
    required: 'Please fill in a username',
    validate: [validateUsername, 'Please fill in valid username: 3+ characters long, non banned word, characters "_-.", no consecutive dots, does not begin or end with dots, letters a-z and numbers 0-9.'],
    lowercase: true, // Stops users creating case sensitive duplicate usernames with "username" and "USERname", via @link https://github.com/meanjs/mean/issues/147
    trim: true
  },
  // Stores unaltered original username
  displayUsername:{
    type: String,
    default: '',
    trim: true
  },
  password: {
    type: String,
    default: '',
    validate: [validateLocalStrategyPassword, 'Password should be more than 8 characters long.']
  },
  emailHash: {
    type: String
  },
  salt: {
    type: String
  },
  /* All this provider stuff relates to oauth logins, will always be local for
     Trustroots, comes from boilerplate */
  provider: {
    type: String,
    required: 'Provider is required'
  },
  providerData: {},
  additionalProvidersData: {},
  roles: {
    type: [{
      type: String,
      enum: ['user', 'admin']
    }],
    default: ['user']
  },
  /* The last time the user was logged in (uncertain if its live right now 5 Apr 2015) */
  seen: {
    type: Date
  },
  updated: {
    type: Date
  },
  created: {
    type: Date,
    default: Date.now
  },
  avatarSource: {
    type: String,
    enum: ['none','gravatar','facebook','local'],
    default: 'gravatar'
  },
  avatarUploaded: {
    type: Boolean,
    default: false
  },
  newsletter: {
    type: Boolean,
    default: false
  },
  /* For email confirmations */
  emailToken: {
    type: String
  },
  /* New users are public=false until they validate their email. If public=false,
     users can't email other users, can't be seen by other users. They are
     effectively black holed... */
  public: {
    type: Boolean,
    default: false
  },
  /* For reset password */
  resetPasswordToken: {
    type: String
  },
  resetPasswordExpires: {
    type: Date
  }
});

/**
 * Hook a pre save method to hash the password
 */
UserSchema.pre('save', function(next) {
  if (this.password && this.password.length > 6) {
    this.salt = crypto.randomBytes(16).toString('base64');
    this.password = this.hashPassword(this.password);
  }

  // Pre-cached email hash to use with Gravatar
  if(this.email && this.email !== '') {
    this.emailHash = crypto.createHash('md5').update( this.email.trim().toLowerCase() ).digest('hex');
  }

  next();
});

/**
 * Create instance method for hashing a password
 */
UserSchema.methods.hashPassword = function(password) {
  if (this.salt && password) {
    return crypto.pbkdf2Sync(password, new Buffer(this.salt, 'base64'), 10000, 64).toString('base64');
  } else {
    return password;
  }
};

/**
 * Create instance method for authenticating user
 */
UserSchema.methods.authenticate = function(password) {
  return this.password === this.hashPassword(password);
};

mongoose.model('User', UserSchema);<|MERGE_RESOLUTION|>--- conflicted
+++ resolved
@@ -32,15 +32,9 @@
  */
 
 var validateUsername = function(username) {
-<<<<<<< HEAD
-  var usernameRegex = /^[a-z0-9.\-_]{3,32}$/,
-      dotsRegex = /^([^.]+\.?)$/,
-      illegalUsernames = ['trustroots', 'trust', 'roots', 're', 're:', 'fwd', 'fwd:', 'reply', 'admin', 'administrator', 'user', 'profile', 'password', 'username', 'unknown', 'anonymous', 'home', 'signup', 'signin', 'edit', 'settings', 'password', 'username', 'user', ' demo', 'test'];
-=======
   var usernameRegex = /^(?=.*[0-9a-z])[0-9a-z.\-_]{3,}$/,
       dotsRegex = /^[^.](?!.*(\.)\1).*[^.]$/,
-      illegalUsernames = ['trustroots', 'trust', 'roots', 're', 're:', 'fwd', 'fwd:', 'reply', 'admin', 'administrator', 'user', 'password', 'username', 'unknown', 'anonymous', 'home', 'signup', 'signin', 'edit', 'settings', 'password', 'username', 'user', ' demo', 'test'];
->>>>>>> d2d14178
+      illegalUsernames = ['trustroots', 'trust', 'roots', 're', 're:', 'fwd', 'fwd:', 'reply', 'admin', 'administrator', 'user', 'profile', 'password', 'username', 'unknown', 'anonymous', 'home', 'signup', 'signin', 'edit', 'settings', 'password', 'username', 'user', ' demo', 'test'];
   return (this.provider !== 'local' || ( username &&
                                          usernameRegex.test(username) &&
                                        illegalUsernames.indexOf(username) < 0) &&

--- conflicted
+++ resolved
@@ -39,10 +39,6 @@
 config/secret/*
 !config/secret/_template.js
 
-<<<<<<< HEAD
-
-=======
->>>>>>> 45aad754
 # Logs
 logs
 log

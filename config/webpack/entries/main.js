/*
 *  Our main js entrypoint :)
 *
 *  It looks kind of empty because almost everything is happening via webpack.shims.js for now.
 *
 */

import angular from 'angular';

<<<<<<< HEAD
import '@/modules/core/client/app/init';

import '@/modules/core/client/core.client.module';

import 'angular-ui-bootstrap/template/datepicker/datepicker.html';
import 'angular-ui-bootstrap/template/datepicker/day.html';
import 'angular-ui-bootstrap/template/datepicker/month.html';
import 'angular-ui-bootstrap/template/datepicker/year.html';

import 'angular-ui-bootstrap/template/modal/window.html';
import 'angular-ui-bootstrap/template/modal/backdrop.html';

import 'angular-ui-bootstrap/template/popover/popover.html';
import 'angular-ui-bootstrap/template/popover/popover-html.html';
import 'angular-ui-bootstrap/template/popover/popover-template.html';

import 'angular-ui-bootstrap/template/progressbar/bar.html';
import 'angular-ui-bootstrap/template/progressbar/progress.html';
import 'angular-ui-bootstrap/template/progressbar/progressbar.html';

import 'angular-ui-bootstrap/template/tabs/tab.html';
import 'angular-ui-bootstrap/template/tabs/tabset.html';

import 'angular-ui-bootstrap/template/tooltip/tooltip-html-popup.html';
import 'angular-ui-bootstrap/template/tooltip/tooltip-popup.html';
import 'angular-ui-bootstrap/template/tooltip/tooltip-template-popup.html';

import 'angular-ui-bootstrap/template/typeahead/typeahead-match.html';
import 'angular-ui-bootstrap/template/typeahead/typeahead-popup.html';

// const uibModules = [
//   'uib/template/tabs/tab.html'
// ];

// importAll(require.context('../../../modules/', true, /\.less$/));

import '@/modules/admin/client/admin.client.module';
import '@/modules/contacts/client/contacts.client.module';
import '@/modules/core/client/core.client.module';
import '@/modules/messages/client/messages.client.module';
import '@/modules/offers/client/offers.client.module';
import '@/modules/pages/client/pages.client.module';
import '@/modules/references-thread/client/references-thread.client.module';
import '@/modules/search/client/search.client.module';
import '@/modules/statistics/client/statistics.client.module';
import '@/modules/support/client/support.client.module';
import '@/modules/tribes/client/tribes.client.module';
import '@/modules/users/client/users.client.module';

// uibModuleTemplates: [
//   // Stream = gulp.src(['node_modules/angular-ui-bootstrap/template/' + uibModule + '/*.html'])
//   'datepicker',
//   'modal',
//   'popover',
//   'progressbar',
//   'tabs',
//   'tooltip',
//   'typeahead'
// ],


importAll(require.context('../../../modules/', true, /\.client\.view\.html$/));

// import '@/public/dist/uib-templates';

// require('@/modules/search/client/views/search-sidebar.client.view.html');
// import '@/modules/search/client/views/search-map.client.view.html';
// import '@/modules/search/client/views/search-sidebar.client.view.html';
// import '@/modules/search/client/views/search-sidebar-filters.client.view.html';

if (process.env.NODE_ENV === 'production') {
  require('@/public/dist/templates');
}

=======
>>>>>>> 70ebf948

/*
 *  Main style import.
 *  This includes the libraries, and any global overrides.
 */
import './main.less';

if (process.env.NODE_ENV !== 'development') {
  require('@/public/dist/templates');
}

/*
 * Imports all the style files from the modules (*.less)
 *
 * Uses a webpack require context
 *  See https://webpack.js.org/guides/dependency-management/#require-context
 */
importAll(require.context('../../../modules/', true, /\.less$/));
function importAll(r) {
  r.keys().forEach(r);
}

/*
 *  Imports all react components from modules/ and register them as angular components
 *
 *  So if you defined modules/users/client/components/TrustrootsGreeting.component.js as:
 *
 *    export default function TrustrootsGreeting({ name }) {
 *      return <p>Hello {name}, from Trustroots!</p>;
 *    };
 *
 *  It will be available to use in (any) angular template as:
 *
 *    <trustroots-greeting name="'Donald'"></trustroots-greeting>
 *
 *  Uses a webpack require context
 *  See https://webpack.js.org/guides/dependency-management/#require-context
 */
importComponents(require.context('../../../modules/', true, /\.component\.js$/));

function importComponents(r) {
  r.keys().forEach(path => {
    const Component = r(path).default;
    const name = extractComponentNameFromPath(path);
    if (name !== Component.name && process.env.NODE_ENV !== 'production') {
      throw new Error(`Component filename and component name do not match: ${name || '<empty>'} vs ${Component.name || '<empty>'}`);
    }
    if (!Component.propTypes) {
      throw new Error(`You must define propTypes on your component, e.g. ${name}.propTypes = {};`);
    }
    const propNames = Object.keys(Component.propTypes);

    angular
      .module('trustroots')
      .directive(lowercaseFirstLetter(name), createDirective);

    /* @ngInject */
    function createDirective(reactDirective) {
      return reactDirective(Component, propNames);
    }
  });
}

function lowercaseFirstLetter(str) {
  return str.charAt(0).toLowerCase() + str.slice(1);
}

function extractComponentNameFromPath(path) {
  const m = /\/([^/]+)\.component\.js$/.exec(path);
  if (m) return m[1];
}<|MERGE_RESOLUTION|>--- conflicted
+++ resolved
@@ -7,7 +7,6 @@
 
 import angular from 'angular';
 
-<<<<<<< HEAD
 import '@/modules/core/client/app/init';
 
 import '@/modules/core/client/core.client.module';
@@ -57,6 +56,12 @@
 import '@/modules/tribes/client/tribes.client.module';
 import '@/modules/users/client/users.client.module';
 
+/*
+ *  Main style import.
+ *  This includes the libraries, and any global overrides.
+ */
+import './main.less';
+
 // uibModuleTemplates: [
 //   // Stream = gulp.src(['node_modules/angular-ui-bootstrap/template/' + uibModule + '/*.html'])
 //   'datepicker',
@@ -77,19 +82,6 @@
 // import '@/modules/search/client/views/search-map.client.view.html';
 // import '@/modules/search/client/views/search-sidebar.client.view.html';
 // import '@/modules/search/client/views/search-sidebar-filters.client.view.html';
-
-if (process.env.NODE_ENV === 'production') {
-  require('@/public/dist/templates');
-}
-
-=======
->>>>>>> 70ebf948
-
-/*
- *  Main style import.
- *  This includes the libraries, and any global overrides.
- */
-import './main.less';
 
 if (process.env.NODE_ENV !== 'development') {
   require('@/public/dist/templates');

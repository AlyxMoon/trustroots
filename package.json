--- conflicted
+++ resolved
@@ -1,5 +1,4 @@
 {
-<<<<<<< HEAD
 	"name": "meanjs",
 	"description": "Full-Stack JavaScript with MongoDB, Express, AngularJS, and Node.js.",
 	"version": "0.3.0",
@@ -19,12 +18,16 @@
 		"postinstall": "bower install --config.interactive=false"
 	},
 	"dependencies": {
-		"express": "~3.5.1",
+		"express": "~4.0.0",
+    	"express-session": "~1.0.2",
+		"body-parser": "~1.0.1",
+		"cookie-parser": "~1.0.1",
+    	"compression": "~1.0.1",
+    	"method-override": "~1.0.0",
+    	"morgan": "~1.0.0",
 		"consolidate": "~0.10.0",
 		"swig": "~1.3.2",
 		"mongoose": "~3.8.8",
-		"connect-mongo": "~0.4.0",
-		"connect-flash": "~0.1.1",
 		"passport": "~0.2.0",
 		"passport-local": "~1.0.0",
 		"passport-facebook": "~1.0.2",
@@ -59,69 +62,4 @@
 		"karma-firefox-launcher": "~0.1.3",
 		"karma-phantomjs-launcher": "~0.1.2"
 	}
-=======
-  "name": "meanjs",
-  "description": "Full-Stack JavaScript with MongoDB, Express, AngularJS, and Node.js.",
-  "version": "0.2.3",
-  "private": false,
-  "author": "https://github.com/meanjs/mean/graphs/contributors",
-  "repository": {
-    "type": "git",
-    "url": "https://github.com/meanjs/mean.git"
-  },
-  "engines": {
-    "node": "0.10.x",
-    "npm": "1.4.x"
-  },
-  "scripts": {
-    "start": "grunt",
-    "test": "grunt test",
-    "postinstall": "bower install --config.interactive=false"
-  },
-  "dependencies": {
-    "body-parser": "^1.0.1",
-    "bower": "~1.3.1",
-    "compression": "^1.0.1",
-    "connect-flash": "~0.1.1",
-    "connect-mongo": "mrzepinski/connect-mongo#2135988",
-    "consolidate": "~0.10.0",
-    "cookie-parser": "^1.0.1",
-    "express": "4.x",
-    "express-session": "^1.0.2",
-    "forever": "~0.10.11",
-    "grunt-cli": "~0.1.13",
-    "grunt-mocha-test": "^0.10.2",
-    "karma-jasmine": "^0.2.2",
-    "lodash": "~2.4.1",
-    "method-override": "^1.0.0",
-    "mongoose": "~3.8.8",
-    "morgan": "^1.0.0",
-    "passport": "~0.2.0",
-    "passport-facebook": "~1.0.2",
-    "passport-google-oauth": "~0.1.5",
-    "passport-linkedin": "~0.1.3",
-    "passport-local": "~1.0.0",
-    "passport-twitter": "~1.0.2",
-    "should": "^3.2.0",
-    "swig": "~1.3.2"
-  },
-  "devDependencies": {
-    "supertest": "~0.10.0",
-    "should": "~3.2.0",
-    "grunt-env": "~0.4.1",
-    "grunt-node-inspector": "~0.1.3",
-    "grunt-contrib-watch": "~0.6.1",
-    "grunt-contrib-jshint": "~0.10.0",
-    "grunt-nodemon": "~0.2.0",
-    "grunt-concurrent": "~0.5.0",
-    "grunt-mocha-test": "~0.10.0",
-    "grunt-karma": "~0.8.2",
-    "karma": "~0.12.0",
-    "karma-jasmine": "~0.2.1",
-    "karma-coverage": "~0.2.0",
-    "karma-chrome-launcher": "~0.1.2",
-    "karma-firefox-launcher": "~0.1.3",
-    "karma-phantomjs-launcher": "~0.1.2"
-  }
->>>>>>> 16f33939
 }